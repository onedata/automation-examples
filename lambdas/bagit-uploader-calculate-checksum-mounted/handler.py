"""
A lambda which calculates checksums for file, and compares them with checksums from manifests, 
which were previously set as custom metadata under 'checksum.<algorithm>.expected' key.
"""

__author__ = "Rafał Widziszewski"
__copyright__ = "Copyright (C) 2023 ACK CYFRONET AGH"
__license__ = "This software is released under the MIT license cited in LICENSE.txt"


import hashlib
import os.path
import queue
<<<<<<< HEAD
import itertools
=======
import re
>>>>>>> 7ad0a0ab
import time
import traceback
import zlib
from concurrent.futures import ThreadPoolExecutor
from itertools import groupby
from threading import Event, Thread
from typing import Dict, Final, List, Literal, NamedTuple, TypeAlias, Union, get_args

import xattr
from onedata_lambda_utils.streaming import AtmResultStreamer
from onedata_lambda_utils.types import (
    AtmException,
    AtmHeartbeatCallback,
    AtmJobBatchRequest,
    AtmJobBatchResponse,
    AtmObject,
    AtmTimeSeriesMeasurement,
)
from typing_extensions import TypedDict

##===================================================================
## Lambda configuration
##===================================================================


MOUNT_POINT: Final[str] = "/mnt/onedata"

READ_CHUNK_SIZE: Final[int] = 10 * 1024**2


##===================================================================
## Lambda interface
##===================================================================


## Statistics are streamed as the file is processed during checksum counting in form of "bytesProcessed__{algorithm}",
## where algorithm is defined by how the checksum is calculated.

STATS_STREAMER: Final[AtmResultStreamer[AtmTimeSeriesMeasurement]] = AtmResultStreamer(
    result_name="stats", synchronized=False
)


class JobArgs(TypedDict):
    filePath: str


ChecksumAlgorithm: TypeAlias = Literal[
    "adler32",
    "blake2b",
    "blake2s",
    "md5",
    "sha1",
    "sha224",
    "sha256",
    "sha384",
    "sha512",
    "sha3_224",
    "sha3_256",
    "sha3_384",
    "sha3_512",
    "shake_128",
    "shake_256",
]


class ChecksumStatus(TypedDict):
    expected: str
    calculated: str
    status: str


ChecksumReport: TypeAlias = Dict[ChecksumAlgorithm, ChecksumStatus]


class JobChecksumsReport(TypedDict):
    filePath: str
    checksums: ChecksumReport


class JobResults(TypedDict):
    result: JobChecksumsReport


##===================================================================
## Lambda implementation
##===================================================================

<<<<<<< HEAD
MATCH_CHECKSUM_ALGORITHM: Final[str] = "^checksum.(?P<algorithm>.+).expected$"
=======

RE_EXP_CHECKSUM_XATTR_NAME: Final[
    str
] = r"^checksum.(?P<algorithm>{algorithms}).expected$".format(
    algorithms="|".join(get_args(ChecksumAlgorithm))
)
>>>>>>> 7ad0a0ab


class JobException(Exception):
    pass


class ExpFileChecksum(NamedTuple):
    file_path: str
    algorithm: ChecksumAlgorithm
    checksum: str


_all_jobs_processed: Event = Event()
_measurements_queue: queue.Queue = queue.Queue()


def handle(
    job_batch_request: AtmJobBatchRequest[JobArgs, AtmObject],
    heartbeat_callback: AtmHeartbeatCallback,
) -> AtmJobBatchResponse[JobResults]:

    jobs_monitor = Thread(target=monitor_jobs, daemon=True, args=[heartbeat_callback])
    jobs_monitor.start()

<<<<<<< HEAD
    tasks = get_exp_file_checksums(job_batch_request)

    with ThreadPoolExecutor() as executor:
        jobs_executed = list(executor.map(verify_file_checksum, tasks))

    results_batch = assemble_results(tasks, jobs_executed)
=======
    exp_checksums = get_exp_file_checksums(job_batch_request["argsBatch"])

    with ThreadPoolExecutor() as executor:
        checksum_reports = list(executor.map(verify_file_checksum, exp_checksums))

    results_batch = assemble_results(exp_checksums, checksum_reports)
>>>>>>> 7ad0a0ab

    _all_jobs_processed.set()
    jobs_monitor.join()

    return {"resultsBatch": results_batch}


def get_exp_file_checksums(args_batch: List[JobArgs]) -> List[ExpFileChecksum]:
    exp_checksums = []

    for job_args in args_batch:
        file_path = build_file_path(job_args)
<<<<<<< HEAD
        xattr_file = xattr.xattr(file_path)

        if os.path.isfile(file_path):
            for xattr_content in xattr_file.list():
                match = re.match(MATCH_CHECKSUM_ALGORITHM, xattr_content)
                if match:
                    algorithm = match.group("algorithm")
                    expected_checksum_key = f"checksum.{algorithm}.expected"
                    expected_checksum = xattr_file.get(expected_checksum_key).decode(
                        "utf8"
=======
        if not os.path.isfile(file_path):
            continue

        file_xattrs = xattr.xattr(file_path)
        for xattr_name in file_xattrs.list():
            if match := re.match(RE_EXP_CHECKSUM_XATTR_NAME, xattr_name):
                exp_checksums.append(
                    ExpFileChecksum(
                        file_path=file_path,
                        algorithm=match.group("algorithm"),
                        checksum=file_xattrs.get(xattr_name).decode("utf8"),
>>>>>>> 7ad0a0ab
                    )
                )

    return exp_checksums


<<<<<<< HEAD
def assemble_results(
    tasks: List[Tuple[str, str, str]],
    results: List[Union[AtmException, ExpFileChecksum]],
) -> Union[AtmException, JobResults]:
    file_paths = []
    file_paths_with_exception = []
    file_paths_appended = []

    results_dict = dict()
    results_batch = []

    for task in tasks:
        file_path, _, _ = task
        file_paths.append(file_path)

    for (file_path, expFileChecksum) in zip(file_paths, results):
        if not hasattr(expFileChecksum, "file_info"):
            file_paths_with_exception.append(file_path)

    for (file_path, expFileChecksum) in zip(file_paths, results):
        if (
            hasattr(expFileChecksum, "file_path")
            and not expFileChecksum.file_path in file_paths_with_exception
        ):
            results_dict.setdefault(expFileChecksum.file_path, {}).update(
                expFileChecksum.file_info
            )
        else:
            if not file_path in file_paths_appended:
                results_batch.append(expFileChecksum["exception"])
                file_paths_appended.append(file_path)

    results_batch.append(
        {"result": {"checksums": results_dict[key], "filePath": key}}
        for key in results_dict
    )
=======
def build_file_path(job_args: JobArgs) -> str:
    return f'{MOUNT_POINT}/{job_args["filePath"]}'


def assemble_results(
    exp_checksums: List[ExpFileChecksum],
    checksum_reports: List[Union[ChecksumReport, AtmException]],
) -> List[Union[JobResults, AtmException]]:
    results_batch = []

    for file_path, group in groupby(
        zip(exp_checksums, checksum_reports), key=lambda item: item[0].file_path
    ):
        checksums = {}
        for _, checksum_report in group:
            if "exception" in checksum_report:
                results_batch.append(checksum_report)
                break

            checksums.update(checksum_report)
        else:
            results_batch.append(
                {"result": {"filePath": file_path, "checksums": checksums}}
            )
>>>>>>> 7ad0a0ab

    return results_batch


def verify_file_checksum(
    exp_file_checksum: ExpFileChecksum,
) -> Union[AtmException, ChecksumReport]:
    file_path = exp_file_checksum.file_path
    algorithm = exp_file_checksum.algorithm

    try:
        checksum = calculate_file_checksum(file_path, algorithm)
        set_file_xattr(file_path, f"checksum.{algorithm}.calculated", checksum)
        assert_exp_checksum(checksum, exp_file_checksum.checksum)
    except JobException as ex:
        return AtmException(exception=str(ex))
    except Exception:
        return AtmException(exception=traceback.format_exc())
    else:
        return {
            algorithm: {
                "expected": exp_file_checksum.checksum,
                "calculated": checksum,
                "status": "ok",
            }
        }


def calculate_file_checksum(file_path: str, algorithm: ChecksumAlgorithm) -> str:
    try:
        return calculate_checksum(file_path, algorithm)
    except Exception as ex:
        raise JobException(f"Failed to calculate checksum due to: {str(ex)}")


def calculate_checksum(file_path: str, algorithm: ChecksumAlgorithm) -> str:
    with open(file_path, "rb") as file:
        if algorithm == "adler32":
            value = 1
            for data in iter(lambda: file.read(READ_CHUNK_SIZE), b""):
                value = zlib.adler32(data, value)
                _measurements_queue.put(build_time_series_measurment(algorithm, data))
            return format(value, "x")
        else:
            hash = getattr(hashlib, algorithm)()
            for data in iter(lambda: file.read(READ_CHUNK_SIZE), b""):
                hash.update(data)
                _measurements_queue.put(build_time_series_measurment(algorithm, data))
            return hash.hexdigest()


def build_time_series_measurment(
    algorithm: ChecksumAlgorithm, data: bytes
) -> AtmTimeSeriesMeasurement:
    return {
        "tsName": f"bytesProcessed_{algorithm}",
        "timestamp": int(time.time()),
        "value": len(data),
    }


def set_file_xattr(file_path: str, xattr_name: str, xattr_value: str) -> None:
    file_xattrs = xattr.xattr(file_path)

    try:
        file_xattrs.set(xattr_name, str.encode(f'"{xattr_value}"'))
    except Exception as ex:
        raise JobException(
            f"Failed to set xattr {xattr_name}:{xattr_value} due to: {str(ex)}"
        )


def assert_exp_checksum(checksum: str, exp_checksum: str) -> None:
    if checksum != exp_checksum:
        raise JobException(
            f"Expected file checksum: {exp_checksum}, when calculated checksum is: {checksum}"
        )


def monitor_jobs(heartbeat_callback: AtmHeartbeatCallback) -> None:
    any_job_ongoing = True
    while any_job_ongoing:
        any_job_ongoing = not _all_jobs_processed.wait(timeout=1)

        measurements = []
        while not _measurements_queue.empty():
            measurements.append(_measurements_queue.get())

        if measurements:
            STATS_STREAMER.stream_items(measurements)
            heartbeat_callback()<|MERGE_RESOLUTION|>--- conflicted
+++ resolved
@@ -11,11 +11,7 @@
 import hashlib
 import os.path
 import queue
-<<<<<<< HEAD
-import itertools
-=======
 import re
->>>>>>> 7ad0a0ab
 import time
 import traceback
 import zlib
@@ -104,16 +100,12 @@
 ## Lambda implementation
 ##===================================================================
 
-<<<<<<< HEAD
-MATCH_CHECKSUM_ALGORITHM: Final[str] = "^checksum.(?P<algorithm>.+).expected$"
-=======
 
 RE_EXP_CHECKSUM_XATTR_NAME: Final[
     str
 ] = r"^checksum.(?P<algorithm>{algorithms}).expected$".format(
     algorithms="|".join(get_args(ChecksumAlgorithm))
 )
->>>>>>> 7ad0a0ab
 
 
 class JobException(Exception):
@@ -138,21 +130,12 @@
     jobs_monitor = Thread(target=monitor_jobs, daemon=True, args=[heartbeat_callback])
     jobs_monitor.start()
 
-<<<<<<< HEAD
-    tasks = get_exp_file_checksums(job_batch_request)
-
-    with ThreadPoolExecutor() as executor:
-        jobs_executed = list(executor.map(verify_file_checksum, tasks))
-
-    results_batch = assemble_results(tasks, jobs_executed)
-=======
     exp_checksums = get_exp_file_checksums(job_batch_request["argsBatch"])
 
     with ThreadPoolExecutor() as executor:
         checksum_reports = list(executor.map(verify_file_checksum, exp_checksums))
 
     results_batch = assemble_results(exp_checksums, checksum_reports)
->>>>>>> 7ad0a0ab
 
     _all_jobs_processed.set()
     jobs_monitor.join()
@@ -165,18 +148,6 @@
 
     for job_args in args_batch:
         file_path = build_file_path(job_args)
-<<<<<<< HEAD
-        xattr_file = xattr.xattr(file_path)
-
-        if os.path.isfile(file_path):
-            for xattr_content in xattr_file.list():
-                match = re.match(MATCH_CHECKSUM_ALGORITHM, xattr_content)
-                if match:
-                    algorithm = match.group("algorithm")
-                    expected_checksum_key = f"checksum.{algorithm}.expected"
-                    expected_checksum = xattr_file.get(expected_checksum_key).decode(
-                        "utf8"
-=======
         if not os.path.isfile(file_path):
             continue
 
@@ -188,51 +159,12 @@
                         file_path=file_path,
                         algorithm=match.group("algorithm"),
                         checksum=file_xattrs.get(xattr_name).decode("utf8"),
->>>>>>> 7ad0a0ab
                     )
                 )
 
     return exp_checksums
 
 
-<<<<<<< HEAD
-def assemble_results(
-    tasks: List[Tuple[str, str, str]],
-    results: List[Union[AtmException, ExpFileChecksum]],
-) -> Union[AtmException, JobResults]:
-    file_paths = []
-    file_paths_with_exception = []
-    file_paths_appended = []
-
-    results_dict = dict()
-    results_batch = []
-
-    for task in tasks:
-        file_path, _, _ = task
-        file_paths.append(file_path)
-
-    for (file_path, expFileChecksum) in zip(file_paths, results):
-        if not hasattr(expFileChecksum, "file_info"):
-            file_paths_with_exception.append(file_path)
-
-    for (file_path, expFileChecksum) in zip(file_paths, results):
-        if (
-            hasattr(expFileChecksum, "file_path")
-            and not expFileChecksum.file_path in file_paths_with_exception
-        ):
-            results_dict.setdefault(expFileChecksum.file_path, {}).update(
-                expFileChecksum.file_info
-            )
-        else:
-            if not file_path in file_paths_appended:
-                results_batch.append(expFileChecksum["exception"])
-                file_paths_appended.append(file_path)
-
-    results_batch.append(
-        {"result": {"checksums": results_dict[key], "filePath": key}}
-        for key in results_dict
-    )
-=======
 def build_file_path(job_args: JobArgs) -> str:
     return f'{MOUNT_POINT}/{job_args["filePath"]}'
 
@@ -257,7 +189,6 @@
             results_batch.append(
                 {"result": {"filePath": file_path, "checksums": checksums}}
             )
->>>>>>> 7ad0a0ab
 
     return results_batch
 
