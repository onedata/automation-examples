--- conflicted
+++ resolved
@@ -181,17 +181,10 @@
     for job_args in job_batch_request["argsBatch"]:
         heartbeat_callback()
         results.append(run_job(job_args))
-<<<<<<< HEAD
 
     return {"resultsBatch": results}
 
 
-=======
-
-    return {"resultsBatch": results}
-
-
->>>>>>> 12f5cacb
 def run_job(job_args: JobArgs) -> JobResults:
     try:
         if job_args["archive"]["type"] != "REG":
@@ -246,11 +239,7 @@
     if not archive.build_file_path("bagit.txt") in archive.list_files():
         raise JobException("bagit.txt file not found")
 
-<<<<<<< HEAD
-    if not archive.list_manifest_files(archive):
-=======
     if not archive.list_manifest_files():
->>>>>>> 12f5cacb
         raise JobException("No manifest file found")
 
     if not archive.build_file_path("data", is_dir=True) in archive.list_files():
@@ -325,22 +314,6 @@
 
 
 def validate_payload(archive: BagitArchive) -> None:
-<<<<<<< HEAD
-    data_dir = archive.build_file_path("data/")
-
-    payload_files = set()
-    for file in archive.list_files():
-        if file.startswith(data_dir):
-            payload_files.add(file)
-
-    payload_files.update(parse_fetch_file(archive))
-
-    for manifest_file in archive.list_manifest_files():
-        referenced_files = set()
-        for _, path in parse_manifest_file(manifest_file, archive):
-            referenced_files.add(path)
-
-=======
     bagit_dir = archive.get_bagit_dir_name()
     data_dir = f"{bagit_dir}/data/"
 
@@ -360,7 +333,6 @@
         for _, path in parse_manifest_file(manifest_file, archive):
             referenced_files.add(path)
 
->>>>>>> 12f5cacb
         if payload_files != referenced_files:
             raise JobException(
                 f"Files referenced by {manifest_file} do not match with payload files.\n"
